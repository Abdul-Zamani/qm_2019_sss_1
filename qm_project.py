--- conflicted
+++ resolved
@@ -805,10 +805,5 @@
     occupied_energy, virtual_energy, occupied_matrix, virtual_matrix = partition_orbitals(fock_matrix)
     interaction_tensor = transform_interaction_tensor(occupied_matrix, virtual_matrix, interaction_matrix, chi_tensor)
     energy_mp2 = calculate_energy_mp2(fock_matrix, interaction_matrix, chi_tensor)
-<<<<<<< HEAD
-
     print(energy_mp2)
-    '''
-=======
-    print(energy_mp2)
->>>>>>> 6a9da08e
+    '''